 /* --- Basic Setup --- */
    body {
      font-family: system-ui, -apple-system, Segoe UI, Roboto, Arial, sans-serif;
      background-color: #1c1c1c;
      color: #eeeeee;
      margin: 0;
      padding: 0;
    }

    /* --- Navigation Bar --- */
    .navbar {
      background-color: #2a2a2a;
      padding: 16px 24px;
      display: flex;
      justify-content: space-between;
      align-items: center;
      box-shadow: 0 2px 8px rgba(0, 0, 0, 0.3);
      position: sticky;
      top: 0;
      z-index: 1000;
    }

    .navbar-logo a {
      display: flex;
      align-items: center;
    }

    .navbar-logo img {
      height: 50px;
      width: auto;
      transition: transform 0.3s ease;
    }

    .navbar-logo img:hover {
      transform: scale(1.05);
    }

    .navbar-links {
      display: flex;
      gap: 30px;
      align-items: center;
    }

    .nav-link {
      color: #eeeeee;
      text-decoration: none;
      font-size: 1rem;
      font-weight: 600;
      padding: 8px 16px;
      border-radius: 8px;
      transition: all 0.3s ease;
      position: relative;
    }

    .nav-link:hover {
      color: #ffffff;
      background-color: #3a3a3a;
      transform: translateY(-2px);
    }

    .nav-link.active {
      color: #ffffff;
      background-color: #a04040;
    }

    .nav-link.active:hover {
      background-color: #b85050;
    }

    /* Add padding back to body content */
    body > *:not(.navbar) {
      padding-left: 24px;
      padding-right: 24px;
    }

    body > .main-grid {
      padding-top: 24px;
    }

    body > .header {
      padding-top: 24px;
    }

    /* --- Header (for About and Contact pages) --- */
    .header {
      display: flex;
      justify-content: space-between;
      align-items: flex-start;
      margin-bottom: 24px;
      padding: 0 10px;
      font-family: Georgia, 'Times New Roman', Times, serif
    }
    .header-text h2 {
      font-size: 2.5rem;
      font-weight: 700;
      margin: 0;
      color: #fff;
    }
    .header-text .subtitle {
      color: #aaaaaa;
      margin: 5px 0 0;
      max-width: 500px;
      font-size: 0.9rem;
    }
    .header .logo {
      width: 90px;
      height: auto;
      margin-right: 20px;
    }

    /* --- Main Layout Grid --- */
    .main-grid {
      display: grid;
      grid-template-columns: 1.2fr 1fr;
      gap: 20px;
    }
    .left-column, .right-column {
      display: flex;
      flex-direction: column;
      gap: 20px;
    }

    /* --- Card Styling --- */
    .card {
      background-color: #2a2a2a;
      border-radius: 12px;
      padding: 24px;
      transition: transform 0.2s ease, box-shadow 0.2s ease;
    }
    .card:hover {
      transform: translateY(-2px);
      box-shadow: 0 4px 12px rgba(0, 0, 0, 0.3);
    }
    
    /* --- 1. Upload Box (Top-Left) --- */
    #upload-box {
      display: flex;
      gap: 20px;
      align-items: stretch;
    }
    .upload-controls {
      flex: 1;
      display: flex;
      flex-direction: column;
      gap: 10px;
      justify-content: space-between;
    }
    .preview-box {
      flex: 1.2;
      background-color: #444444;
      border-radius: 8px;
      display: flex;
      align-items: center;
      justify-content: center;
      min-height: 200px;
      max-height: 200px;
      height: 200px;
      color: #888888;
      font-weight: 600;
      font-size: 1.2rem;
      overflow: hidden; /* To contain the image */
    }
    .preview-box img {
      display: none; /* Hidden by default */
      width: 100%;
      height: 100%;
      border-radius: 8px;
      object-fit: contain;
      animation: fadeIn 0.3s ease;
    }
    @keyframes fadeIn {
      from { opacity: 0; transform: scale(0.95); }
      to { opacity: 1; transform: scale(1); }
    }
    
    /* --- Form Elements Styling --- */
    .input-row {
      display: flex;
      gap: 10px;
      align-items: stretch;
    }
    input[type="file"] {
      display: none; /* Hide default input */
    }
    .file-label {
      background-color: #555555;
      color: #fff;
      border: 0;
      border-radius: 8px;
      padding: 14px;
      cursor: pointer;
      display: inline-flex;
      align-items: center;
      justify-content: center;
      font-size: 1rem;
      font-weight: 600;
      transition: all 0.3s ease;
      position: relative;
      flex: 1;
    }
    .file-label:hover {
      background-color: #666666;
      transform: translateY(-1px);
    }
    .file-label:active {
      transform: translateY(0);
    }
    .icon-btn {
      background: #555555;
      color: #fff;
      border: 0;
      border-radius: 8px;
      padding: 14px 18px;
      cursor: pointer;
      font-size: 1.3rem;
      transition: all 0.3s ease;
      flex: 1;
      display: flex;
      align-items: center;
      justify-content: center;
    }
    .icon-btn:hover {
      background-color: #666666;
      transform: scale(1.1);
    }
    .icon-btn:active {
      transform: scale(0.95);
    }
    #fileNameDisplay {
      color: #cccccc;
      font-style: italic;
      font-size: 0.9rem;
      flex-grow: 1;
      white-space: nowrap;
      overflow: hidden;
      text-overflow: ellipsis;
      display: none; /* Hidden by default */
    }
    #clearFile {
      cursor: pointer;
      font-weight: 700;
      color: #aaa;
      font-size: 1.2rem;
      display: none; /* Hidden by default */
      margin-left: 8px;
    }
    #clearFile:hover {
      color: #fff;
    }
    .file-info-row {
      display: flex;
      align-items: center;
      gap: 10px;
      min-height: 24px;
    }
    
    /* Inline loading spinner */
    .inline-spinner {
      display: none;
      width: 20px;
      height: 20px;
      border: 3px solid #555;
      border-top: 3px solid #a04040;
      border-radius: 50%;
      animation: spin 1s linear infinite;
    }
    .inline-spinner.active {
      display: inline-block;
    }
    .btn-group {
      display: flex;
      gap: 10px;
    }
    .btn {
      background: #a04040; /* Maroon */
      color: #ffffff;
      border: 0;
      border-radius: 8px;
      padding: 14px 18px;
      cursor: pointer;
      font-weight: 600;
      text-decoration: none;
      font-size: 1rem;
      transition: all 0.3s ease;
      box-shadow: 0 2px 4px rgba(0, 0, 0, 0.2);
      flex: 1;
      display: flex;
      align-items: center;
      justify-content: center;
    }
    .btn:hover:not(:disabled) {
      background: #b85050;
      transform: translateY(-2px);
      box-shadow: 0 4px 8px rgba(160, 64, 64, 0.4);
    }
    .btn:active:not(:disabled) {
      transform: translateY(0);
    }
    .btn-new {
      background-color: #6a2c2c; /* Darker maroon */
    }

    /* --- 2. Result Box (Bottom-Left) --- */
    #result-box {
<<<<<<< HEAD
      min-height: 319px;
=======
      height: 345px;
      max-height: 345px;
      overflow-y: auto;
      overflow-x: hidden;
>>>>>>> bd0e22f7
    }
    #result-box p {
      margin: 0 0 10px;
      font-size: 1.1rem;
      font-weight: 500;
    }

    /* Custom scrollbar for result box */
    #result-box::-webkit-scrollbar {
      width: 10px;
    }
    #result-box::-webkit-scrollbar-track {
      background: transparent;
      border-radius: 4px;
    }
    #result-box::-webkit-scrollbar-thumb {
      background: #1c1c1c;
      border-radius: 4px;
      border: 2px solid #2a2a2a;
    }
    #result-box::-webkit-scrollbar-thumb:hover {
      background: #3a3a3a;
    }
    .viz-container {
      display: flex;
      gap: 15px;
    }
    .viz-box {
      flex: 1;
      background-color: #444444;
      border-radius: 8px;
      aspect-ratio: 1 / 1;
      display: flex;
      align-items: center;
      justify-content: center;
      color: #888888;
      font-weight: 600;
      font-size: 1.2rem;
      overflow: hidden;
      cursor: zoom-in;
      transition: transform 0.2s ease;
      position: relative;
    }
    .viz-box:hover {
      transform: scale(1.02);
      box-shadow: 0 8px 16px rgba(0, 0, 0, 0.4);
    }
    .viz-box img {
      width: 100%;
      height: 100%;
      object-fit: contain;
      border-radius: 8px;
      transition: transform 0.3s ease;
    }
    .viz-box:hover img {
      transform: scale(1.05);
    }

    /* Zoom effect on click */
    .viz-box.zoomed {
      position: fixed;
      top: 50%;
      left: 50%;
      transform: translate(-50%, -50%) scale(1);
      width: 90vw;
      height: 90vh;
      max-width: 1200px;
      max-height: 900px;
      z-index: 9999;
      cursor: zoom-out;
      box-shadow: 0 0 50px rgba(0, 0, 0, 0.8);
    }
    .viz-box.zoomed img {
      transform: scale(1);
      object-fit: contain;
    }

    /* Overlay backdrop when zoomed */
    .zoom-backdrop {
      display: none;
      position: fixed;
      top: 0;
      left: 0;
      width: 100%;
      height: 100%;
      background: rgba(0, 0, 0, 0.9);
      z-index: 9998;
    }
    .zoom-backdrop.active {
      display: block;
    }
    
    /* --- 3. Gemini Box (Right) --- */
    #gemini-box {
      height: 100%;
      max-height: 600px;
      display: flex;
      flex-direction: column;
      overflow: hidden; /* Prevent overflow from card */
    }
    #gemini-box h3 {
      margin: 0 0 15px;
      font-size: 1.5rem;
      flex-shrink: 0; /* Prevent title from shrinking */
    }
    #gemini-box textarea {
      width: 100%;
      flex-grow: 1; /* Makes textarea fill the card */
      min-height: 400px;
      background: #333333;
      color: #eeeeee;
      border: 1px solid #555555;
      border-radius: 8px;
      padding: 16px;
      font-family: inherit;
      font-size: 0.95rem;
      line-height: 1.8;
      resize: vertical;
      transition: border-color 0.3s ease;
      white-space: pre-wrap;
    }
    #gemini-box textarea:focus {
      outline: none;
      border-color: #a04040;
      box-shadow: 0 0 0 2px rgba(160, 64, 64, 0.2);
    }

    /* Gemini content formatting */
    .gemini-content {
      width: calc(100% - 32px); /* Account for margin */
      flex: 1 1 auto; /* Allow to grow and shrink */
      min-height: 400px;
      max-height: 650px; /* Fixed max height to prevent page scroll */
      background: #333333;
      color: #eeeeee;
      border: 1px solid #555555;
      border-radius: 8px;
      padding: 16px;
      margin-right: 16px; /* Add margin on all sides */
      font-size: 0.95rem;
      line-height: 1.8;
      overflow-y: auto; /* Enable scrolling */
      overflow-x: hidden; /* Hide horizontal overflow */
      white-space: pre-wrap;
      word-wrap: break-word; /* Break long words */
    }
    
    /* Custom scrollbar for Gemini content */
    .gemini-content::-webkit-scrollbar {
      width: 10px;
    }
    .gemini-content::-webkit-scrollbar-track {
      background: transparent;
      border-radius: 4px;
    }
    .gemini-content::-webkit-scrollbar-thumb {
      background: #1c1c1c;
      border-radius: 4px;
      border: 2px solid #333333;
    }
    .gemini-content::-webkit-scrollbar-thumb:hover {
      background: #3a3a3a;
    }
    
    .gemini-content h1, .gemini-content h2, .gemini-content h3 {
      color: #60ffb0;
      margin: 20px 0 10px 0;
      font-weight: 700;
    }
    .gemini-content h1 { font-size: 1.4rem; }
    .gemini-content h2 { font-size: 1.2rem; }
    .gemini-content h3 { font-size: 1.1rem; }
    .gemini-content strong {
      color: #ffb060;
      font-weight: 700;
    }
    .gemini-content ul, .gemini-content ol {
      margin: 10px 0;
      padding-left: 25px;
    }
    .gemini-content li {
      margin: 5px 0;
    }
    .gemini-content p {
      margin: 10px 0;
    }
    
    /* --- Utility & Result States --- */
    .err {
      color: #ff6060; /* Brighter red for dark mode */
      font-weight: 700;
      font-size: 1.2rem;
    }
    .ok {
      color: #60ffb0; /* Brighter green for dark mode */
      font-weight: 700;
      font-size: 1.2rem;
    }
    .label {
      font-weight: 600;
      color: #ccc;
    }
    .pill {
      display: inline-block;
      padding: 6px 10px;
      border-radius: 999px;
      background: #0b8457;
      color: #fff;
      font-weight: 600;
      animation: slideIn 0.4s ease;
    }
    @keyframes slideIn {
      from { opacity: 0; transform: translateX(-10px); }
      to { opacity: 1; transform: translateX(0); }
    }
    
    /* Confidence Bar */
    .confidence-bar {
      width: 100%;
      height: 8px;
      background: #444;
      border-radius: 4px;
      overflow: hidden;
      margin: 8px 0 15px 0;
    }
    .confidence-fill {
      height: 100%;
      background: linear-gradient(90deg, #a04040, #60ffb0);
      border-radius: 4px;
      transition: width 0.6s ease;
      animation: fillBar 0.8s ease;
    }
    @keyframes fillBar {
      from { width: 0%; }
    }
    pre {
      white-space: pre-wrap;
      background: #333;
      border: 1px solid #555;
      padding: 12px;
      border-radius: 8px;
    }
    .footer {
      margin-top: 28px;
      font-size: 12px;
      color: #777777;
      text-align: center;
    }

    /* --- Contact Form Styling --- */
    .contact-form {
      display: flex;
      flex-direction: column;
      gap: 20px;
    }

    .form-group {
      display: flex;
      flex-direction: column;
      gap: 8px;
    }

    .form-group label {
      color: #ccc;
      font-weight: 600;
      font-size: 0.95rem;
    }

    .form-group input,
    .form-group textarea {
      background-color: #333333;
      color: #eeeeee;
      border: 1px solid #555555;
      border-radius: 8px;
      padding: 12px 16px;
      font-family: inherit;
      font-size: 1rem;
      transition: all 0.3s ease;
    }

    .form-group input:focus,
    .form-group textarea:focus {
      outline: none;
      border-color: #a04040;
      box-shadow: 0 0 0 2px rgba(160, 64, 64, 0.2);
    }

    .form-group textarea {
      resize: vertical;
      min-height: 120px;
    }

    .form-group input::placeholder,
    .form-group textarea::placeholder {
      color: #777;
    }
    
    /* Loading Overlay */
    .loading-overlay {
      display: none;
      position: fixed;
      top: 0;
      left: 0;
      width: 100%;
      height: 100%;
      background: rgba(0, 0, 0, 0.8);
      z-index: 9999;
      align-items: center;
      justify-content: center;
      flex-direction: column;
    }
    .loading-overlay.active {
      display: flex;
    }
    .spinner {
      border: 4px solid #444;
      border-top: 4px solid #a04040;
      border-radius: 50%;
      width: 50px;
      height: 50px;
      animation: spin 1s linear infinite;
    }
    @keyframes spin {
      0% { transform: rotate(0deg); }
      100% { transform: rotate(360deg); }
    }
    .loading-text {
      color: #fff;
      margin-top: 20px;
      font-size: 1.2rem;
      font-weight: 600;
    }
    .loading-text::after {
      content: '';
      animation: dots 1.5s steps(4, end) infinite;
    }
    @keyframes dots {
      0%, 20% { content: '.'; }
      40% { content: '..'; }
      60%, 100% { content: '...'; }
    }
    
    /* Button disabled state */
    .btn:disabled {
      opacity: 0.5;
      cursor: not-allowed;
    }

    /* Camera Modal */
    .camera-modal {
      display: none;
      position: fixed;
      top: 0;
      left: 0;
      width: 100%;
      height: 100%;
      background: rgba(0, 0, 0, 0.95);
      z-index: 10000;
      align-items: center;
      justify-content: center;
      flex-direction: column;
    }
    .camera-modal.active {
      display: flex;
    }
    .camera-container {
      display: flex;
      flex-direction: column;
      align-items: center;
      gap: 20px;
      max-width: 90%;
      max-height: 90%;
    }
    #cameraVideo {
      max-width: 100%;
      max-height: 70vh;
      border-radius: 12px;
      border: 2px solid #a04040;
    }
    #cameraCanvas {
      display: none;
    }
    .camera-controls {
      display: flex;
      gap: 15px;
    }
    .camera-btn {
      background: #a04040;
      color: #fff;
      border: 0;
      border-radius: 8px;
      padding: 12px 24px;
      cursor: pointer;
      font-weight: 600;
      font-size: 1rem;
      transition: all 0.3s ease;
    }
    .camera-btn:hover {
      background: #b85050;
      transform: scale(1.05);
    }
    .camera-btn.secondary {
      background: #555;
    }
    .camera-btn.secondary:hover {
      background: #666;
    }

    /* Responsive adjustment */
    @media (max-width: 900px) {
      .main-grid {
        grid-template-columns: 1fr;
      }
      #upload-box {
        flex-direction: column;
      }
      .navbar {
        padding: 12px 16px;
      }
      .navbar-logo img {
        height: 40px;
      }
      .navbar-links {
        gap: 15px;
      }
      .nav-link {
        font-size: 0.9rem;
        padding: 6px 12px;
      }
    }<|MERGE_RESOLUTION|>--- conflicted
+++ resolved
@@ -302,14 +302,10 @@
 
     /* --- 2. Result Box (Bottom-Left) --- */
     #result-box {
-<<<<<<< HEAD
-      min-height: 319px;
-=======
       height: 345px;
       max-height: 345px;
       overflow-y: auto;
       overflow-x: hidden;
->>>>>>> bd0e22f7
     }
     #result-box p {
       margin: 0 0 10px;
